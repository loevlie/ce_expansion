--- conflicted
+++ resolved
@@ -10,12 +10,9 @@
 from datetime import datetime as dt
 
 import ase.io
-<<<<<<< HEAD
-=======
 import matplotlib.pyplot as plt
 import numpy as np
 from ase.data import chemical_symbols
->>>>>>> ad8f355c
 from ase.data.colors import jmol_colors
 
 import atomgraph

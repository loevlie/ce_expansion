import operator as op
import pandas as pd
import os
import time
import random
from datetime import datetime as dt
import pathlib
import pickle
import functools
import itertools as it
import atomgraph
import adjacency
import ase.cluster
import ase.io
import numpy as np
import matplotlib.pyplot as plt
import matplotlib

# random.seed(9876)

# center output strings around <CENTER> characters
CENTER = 40


class Chromo(object):
    def __init__(self, atomg, n_dope=0, arr=None, x_dope=None):
        """

        :param atomg:
        :param n_dope:
        :param arr:
        :param x_dope:
        """
        self.num_atoms = atomg.num_atoms
        if x_dope is not None:
            self.n_dope = int(atomg.num_atoms * x_dope)
        else:
            self.n_dope = n_dope
        self.atomg = atomg
        self.arr = np.zeros(atomg.num_atoms).astype(int)

        if n_dope > self.num_atoms:
            raise ValueError("Can't dope more atoms than there are atoms...")

        # if an array is given, use it - else random generate array
        if isinstance(arr, np.ndarray):
            self.arr = arr
            self.n_dope = arr.sum()
        else:
            self.arr[:n_dope] = 1
            np.random.shuffle(self.arr)

        # calculate initial CE
        self.calc_score()

    def mutate(self, nps=1):
        """

        :param nps:
        :return:
        """
        if not self.n_dope or self.n_dope == self.num_atoms:
            print('Warning: attempting to mutate, but system is monometallic')
            return

        assert self.arr.sum() == self.n_dope
        # shift a "1" <nps> times
        for i in range(nps):
            ones = list(np.where(self.arr == 1)[0])
            s = random.sample(ones, 1)[0]
            self.arr[s] = 0

            # shift '1' over to the left
            shift = s - 1
            while 1:
                if self.arr[shift] == 0:
                    self.arr[shift] = 1
                    break
                shift -= 1

        assert self.arr.sum() == self.n_dope
        self.calc_score()

    def cross(self, chrom2):
        """

        :param chrom2:
        :return:
        """
        x = 0

        child1 = self.arr.copy()
        child2 = chrom2.arr.copy()
        assert child1.sum() == child2.sum()
        s1 = s2 = 2
        ones = np.where(child1 == 1)[0]
        diff = np.where(child1 != child2)[0][::-1]
        for i in diff:
            if i in ones:
                if s1:
                    child1[i] = 0
                    child2[i] = 1
                    s1 -= 1
            elif s2:
                child1[i] = 1
                child2[i] = 0
                s2 -= 1
            if s1 == s2 == 0:
                break

        if not (child1.sum() == child2.sum() == self.n_dope):
            print()
            print(child1.sum())
            print(child2.sum())
            print(self.n_dope)
            input()
        assert child1.sum() == child2.sum() == self.n_dope
        return [Chromo(self.atomg, n_dope=self.n_dope, arr=child1),
                Chromo(self.atomg, n_dope=self.n_dope, arr=child2)]

    def calc_score(self):
        """

        :return:
        """
        self.score = self.atomg.getTotalCE(self.arr)


class Pop(object):
    def __init__(self, atomg, n_dope=1, popsize=100, kill_rate=0.2,
<<<<<<< HEAD
                 mate_rate=0.8, mute_rate=0.2, mute_num=1, x_dope=None):
=======
                 mate_rate=0.25, mute_rate=0.1, mute_num=1, x_dope=None):
        """

        :param atomg:
        :param n_dope:
        :param popsize:
        :param kill_rate:
        :param mate_rate:
        :param mute_rate:
        :param mute_num:
        :param x_dope:
        """
>>>>>>> 2bdbe3e9
        self.atomg = atomg
        self.popsize = popsize
        if x_dope:
            self.n_dope = int(atomg.num_atoms * x_dope)
        else:
            self.n_dope = n_dope

        self.x_dope = self.n_dope / atomg.num_atoms

        self.nkill = int(popsize * kill_rate)
        self.nmut = int((popsize - self.nkill) * mute_rate)
        self.n_mate = int(popsize * kill_rate * mate_rate)
        self.mute_num = mute_num
        self.mute_rate = mute_rate
        self.kill_rate = kill_rate

        self.initialize_new_run()

    def initialize_new_run(self):
        """

        :return:
        """
        self.x_dope = self.n_dope / self.atomg.num_atoms
        self.build_pop()
        self.sort_pop()

        self.info = []
        self.stats()

        # track runtime
        self.runtime = 0

    def build_pop(self):
        """

        :return:
        """
        # create popsize - 2 random structures
        self.pop = [Chromo(self.atomg, n_dope=self.n_dope)
                    for i in range(self.popsize - 2)]

        # add max and min CN filled structs
        self.pop += [Chromo(self.atomg, n_dope=self.n_dope,
                            arr=fill_cn(self.atomg, self.n_dope,
                                        low_first=True, return_n=1)[0])]
        self.pop += [Chromo(self.atomg, n_dope=self.n_dope,
                            arr=fill_cn(self.atomg, self.n_dope,
                                        low_first=False, return_n=1)[0])]

    def get_min(self):
        """

        :return:
        """
        return self.info[:, 0].min()

    def step(self, rand=False):
        """

        :param rand:
        :return:
        """
        if rand:
            self.build_pop(n_fill_cn=0)
        else:
            self.pop = self.pop[:self.nkill]

            mated = 0

            # start mating from the 1st 2nd down
            tomate = 1
            while len(self.pop) < self.popsize:
                if mated < self.n_mate:
                    n1, n2 = 0, tomate
                    # n1, n2 = random.sample(range(len(self.pop)), 2)
                    self.pop += self.pop[n1].cross(self.pop[n2])
                    mated += 2
                    tomate += 1
                else:
                    self.pop.append(Chromo(self.pop[0].atomg,
                                           n_dope=self.n_dope))

            self.pop = self.pop[:self.popsize]

            for j in range(self.nmut):
                self.pop[random.randrange(1,
                                          self.popsize)].mutate(self.mute_num)

        self.sort_pop()
        self.stats()

    def run(self, nsteps=50, std_cut=0, rand=False):
        """

        :param nsteps:
        :param std_cut:
        :param rand:
        :return:
        """
        # no GA required for monometallic systems
        if self.n_dope not in [0, self.atomg.num_atoms]:
            start = time.time()
            for i in range(int(nsteps)):
                val = 'dopeX = %.2f\tMin: %.5f eV\t%i' % (self.x_dope,
                                                          self.info[-1][0],
                                                          i)
                print(val.center(CENTER), end='\r')
                self.step(rand)
                # if STD less than std_cut end the GA
                if self.info[-1][-1] < std_cut:
                    break
            val = 'dopeX = %.2f\tMin: %.5f eV\t%i' % (self.x_dope,
                                                      self.info[-1][0],
                                                      i + 1)
            print(val.center(CENTER), end='\r')
            self.runtime = time.time() - start
        self.info = np.array(self.info)

    def sort_pop(self):
        """

        :return:
        """
        self.pop = sorted(self.pop,
                          key=lambda j: j.score)

    def stats(self):
        """

        :return:
        """
        s = np.array([i.score for i in self.pop])
        self.info.append([s[0],
                          s.mean(),
                          s.std()])

<<<<<<< HEAD
    def plot_results(self):
        """
            Method to create a plot of GA simulation
            - plots average, std deviation, and minimum score
              of the population at each step
        """
        fig, ax = plt.subplots(figsize=(7, 7))

        # number of steps GA took
        steps = range(len(self.info))

        # minimum, average, and std deviation scores of population at each step
        # NOTE: GA's goal is to minimize score
        low = self.info[:, 0]
        mean = self.info[:, 1]
        std = self.info[:, 2]

        # light blue fill of one std deviation
        ax.fill_between(range(len(self.info)), mean + std, mean - std,
                        color='lightblue', label='STD')

        # plot mean as a solid line and minimum as a dotted line
        ax.plot(mean, color='k', label='MEAN')
        ax.plot(low, ':', color='k', label='MIN')
        ax.legend()
        ax.set_ylabel('Score')
        ax.set_xlabel('Step')
        ax.set_title('Min Val: %.5f' % (self.get_min()))
        fig.tight_layout()
        return fig, ax


=======
# Console printing functions
>>>>>>> 2bdbe3e9
def results_str(p, disp=True):
    """

    :param p:
    :param disp:
    :return:
    """
    res = ' Min: %.5f\nMean: %.3f\n STD: %.3f\n' % tuple(p.info[-1, :])
    res += 'Mute: %.2f\nKill: %.2f\n' % (p.mute_rate, p.kill_rate)
    res += ' Pop: %i\n' % p.popsize
    res += 'nRun: %i\n' % max_runs
    res += 'Form: %s%i_%s%i\n' % (metal1, len(atom) - p.n_dope,
                                  metal2, p.n_dope)
    res += 'Done: %i\n' % (len(p.info) - 1) + '\n\n\n'
    if disp:
        print(res.strip('\n'))
    return res


def log_ga_sim(p):
    """

    :param p:
    :return:
    """
    results = results_str(p, disp=False)

    with open('results.txt', 'a') as fid:
        fid.write(results)

    # see if results are new max
    with open('best.txt', 'r') as rfid:
        best = float(rfid.readline().strip('\n').split()[-1])

    # if new max, write it to best.txt
    if best > p.info[-1, 0]:
        print('NEW MIN!'.center(50, '-'))
        with open('best.txt', 'w') as bestfid:
            bestfid.write(results)

<<<<<<< HEAD

=======
# Plotting functions
def make_plot(p):
    """

    :param p:
    :return:
    """
    fig, ax = plt.subplots(figsize=(7, 7))

    ax.fill_between(range(len(p.info)), p.info[:, 1] + p.info[:, 2],
                    p.info[:, 1] - p.info[:, 2], color='lightblue',
                    label='STD')

    ax.plot(p.info[:, 1], color='k', label='MEAN')
    ax.plot(p.info[:, 0], ':', color='k', label='MIN')
    ax.legend()
    ax.set_ylabel('Score')
    ax.set_xlabel('Step')
    ax.set_title('Min Val: %.5f' % (p.pop[0].score))
    fig.tight_layout()
    return fig, ax

# File I/O
>>>>>>> 2bdbe3e9
def make_xyz(atom, chrom, path, verbose=False):
    """

    :param atom:
    :param chrom:
    :param path:
    :param verbose:
    :return:
    """
    metal1, metal2 = chrom.atomg.symbols
    atom.info['CE'] = chrom.score
    for i, dope in enumerate(chrom.arr):
        atom[i].symbol = metal2 if dope else metal1

    n_dope = sum(chrom.arr)
    fname = '%s%i_%s%i.xyz' % (metal1, len(atom) - n_dope,
                               metal2, n_dope)
    path = os.path.join(path, fname)
    ase.io.write(path, atom)
    if verbose:
        print('Saved as %s' % path)
    return atom


def gen_random(atomg, n_dope, n=500):
    """

    :param atomg:
    :param n_dope:
    :param n:
    :return:
    """
    if n_dope == 0 or n_dope == atomg.num_atoms:
        n = 1
    scores = np.zeros(n)
    for i in range(n):
        scores[i] = Chromo(atomg, n_dope=n_dope).score
        print(i, end='\r')
    return scores.min(), scores.mean(), scores.std()


def build_structure(shape, nshell, return_adj=True):
    """

    :param shape:
    :param nshell:
    :param return_adj:
    :return:
    """
    # ensure necessary directories exist within local repository
    pathlib.Path('../data/atom_objects/%s/' % shape).mkdir(parents=True,
                                                           exist_ok=True)
    apath = '../data/atom_objects/%s/%i.pickle' % (shape, nshell)
    if os.path.isfile(apath):
        with open(apath, 'rb') as fidr:
            atom = pickle.load(fidr)
    else:

        # build atom object
        if shape == 'icosahedron':
            atom = ase.cluster.Icosahedron('Cu', nshell)
        elif shape == 'fcc-cube':
            atom = ase.cluster.FaceCenteredCubic('Cu', [(1, 0, 0),
                                                        (0, 1, 0),
                                                        (0, 0, 1)],
                                                 [nshell] * 3)
        elif shape == 'cuboctahedron':
            atom = ase.cluster.Octahedron('Cu', 2 * nshell + 1,
                                          cutoff=nshell)
        elif shape == 'elongated-pentagonal-bipyramid':
            atom = ase.cluster.Decahedron('Cu', nshell, nshell, 0)
        else:
            raise TypeError('%s has not been implemented')

        with open(apath, 'wb') as fidw:
            pickle.dump(atom, fidw)
    if return_adj:
        return atom, adjacency.buildBondsList(atom)
    else:
        return atom


def ncr(n, r):
<<<<<<< HEAD
    """N choose r function (combinatorics)

    Arguments:
        n {int} -- [from n choices]
        r {int} -- [choose r without replacement]

    Returns:
        [int] -- [total combinations]
    """

    r = min(r, n-r)
    numer = reduce(op.mul, range(n, n - r, - 1), 1)
    denom = reduce(op.mul, range(1, r + 1), 1)
=======
    """

    :param n:
    :param r:
    :return:
    """
    r = min(r, n - r)
    numer = functools.reduce(op.mul, range(n, n - r, -1), 1)
    denom = functools.reduce(op.mul, range(1, r + 1), 1)
>>>>>>> 2bdbe3e9
    return numer // denom


def fill_cn(atomg, n_dope, max_search=50, low_first=True, return_n=None,
            verbose=False):
<<<<<<< HEAD
    """Algorithm to fill the lowest (or highest) coordination sites with dopants
    
    
    Arguments:
        atomg {AtomGraph} -- AtomGraph object
        n_dope {int} -- number of dopants
    
    Keyword Arguments:
        max_search {int} -- if there are a number of possible structures with
                              partially-filled sites, the function will search
                              max_search options and return lowest CE structure
                              (default: {50})
        low_first {bool} -- if True, fills low CNs, else fills high CNs
                              (default: {True})
        return_n {int}   -- if > 0, function will return a list of possible
                              structures (default: {None})
        verbose {bool}   -- if True, function will print info to console
                              (default: {False})
    
    Raises:
        ValueError -- [description]
    
    Returns:
        if return_n > 0:
            {list} -- list of chemical ordering np.ndarrays if return_n > 0
        else:
            {np.ndarray}, {float} -- chemical ordering np.ndarray with its
                                       calculated CE
    """

    formula = 'Cu(%i)Au(%i)' % (atomg.n_atoms - n_dope, n_dope)
=======
    """

    :param atomg:
    :param n_dope:
    :param max_search:
    :param low_first:
    :param return_n:
    :param verbose:
    :return:
    """
    formula = 'Cu(%i)Au(%i)' % (atomg.num_atoms - n_dope, n_dope)
>>>>>>> 2bdbe3e9

    # handle monometallic cases efficiently
    if not n_dope or n_dope == atomg.num_atoms:
        struct_min = np.zeros(atomg.num_atoms) if \
            not n_dope else np.ones(atomg.num_atoms)
        struct_min = struct_min.astype(int)
        ce = atomg.getTotalCE(struct_min)
        checkall = True
    else:
        cn_list = atomg.cns
        cnset = sorted(set(cn_list))
        if not low_first:
            cnset = cnset[::-1]
        struct_min = np.zeros(atomg.num_atoms).astype(int)
        ce = None
        for cn in cnset:
            spots = np.where(cn_list == cn)[0]
            if len(spots) == n_dope:
                struct_min[spots] = 1
                checkall = True
                break
            elif len(spots) > n_dope:
                low = 0
                low_struct = None

                # check to see how many combinations exist
                options = ncr(len(spots), n_dope)
                # print('%.2e' % options)

                # return sample of 'return_n' options
                if return_n:
                    if return_n > options:
                        raise ValueError('not enough options to '
                                         'produce desired sample size')
                    sample = []
                    while len(sample) < return_n:
                        base = struct_min.copy()
                        pick = random.sample(list(spots), n_dope)
                        base[pick] = 1
                        sample.append(base)
                    return sample

                # if n combs < max_search, check them all
                if options <= max_search:
                    if verbose:
                        print('Checking all options')
                    searchopts = it.combinations(spots, n_dope)
                    checkall = True
                else:
                    if verbose:
                        print("Checking {0:.2%}".format(max_search / options))
                    searchopts = range(max_search)
                    checkall = False

                # stop looking after 'max_search' counts
                for c in searchopts:  # it.combinations(spots, n_dope)
                    base = struct_min.copy()
                    if checkall:
                        pick = list(c)
                    else:
                        pick = random.sample(list(spots), n_dope)
                    base[pick] = 1
                    checkce = atomg.getTotalCE(base)
                    if checkce < low:
                        low = checkce
                        low_struct = base.copy()
                struct_min = low_struct
                ce = low
                break
            else:
                struct_min[spots] = 1
                n_dope -= len(spots)
    if not ce:
        ce = atomg.getTotalCE(struct_min)
    if return_n:
        return [struct_min]
    return struct_min, ce


def make_3d_plot(path, metals=None):
    """

    :param path:
    :param metals:
    :return:
    """
    shape, metals = os.path.basename(path).split('_')[:2]
    metal1, metal2 = metals[:2], metals[2:]
    if isinstance(path, str):
        df = pd.read_excel(path)
    else:
        df = path
    size = df.diameter.values
    comps = df['composition_%s' % metal2].values
    ees = df.EE.values

    colormap = plt.get_cmap('coolwarm')
    normalize = matplotlib.colors.Normalize(vmin=ees.min(), vmax=ees.max())

    fig = plt.figure()
    ax = fig.add_subplot(111, projection='3d')
    try:
        ax.plot_trisurf(comps, size, ees,
                        cmap=colormap, norm=normalize)
    except RuntimeError:
        ax.scatter3D(comps, size, ees,
                     cmap=colormap, norm=normalize)
    ax.set_xlabel('$X_{%s}$' % metal2)
    ax.set_ylabel('Size (nm)')
    ax.set_zlabel('EE (eV)')
    ax.set_title('%s %s %s' % (metal1, metal2, shape.title()))
    return fig


def run_ga(metals, shape, plotit=True,
           save_data=True, log_results=True,
           batch_runinfo=None, max_shells=None):
    """

    :param metals:
    :param shape:
    :param plotit:
    :param save_data:
    :param log_results:
    :param batch_runinfo:
    :param max_shells:
    :return:
    """
    # clear previous plots and define desktop and Box paths
    plt.close('all')
    desk = os.path.join(os.path.expanduser('~'), 'desktop')
    box = os.path.join(os.path.expanduser('~'), 'Box Sync',
                       'Michael_Cowan_PhD_research', 'data', 'np_ce')

    # ensure metals is a list of two elements
    assert len(metals) == 2
    assert sum(map(lambda i: isinstance(i, str) and len(i) == 2, metals)) == 2

    # always sort metals by alphabetical order for consistency
    metal1, metal2 = sorted(metals)

    # 24 shells = about 10 nm
    # 13 shells = about 5 nm
    # range of number of shells to test
    shape2shell = {'icosahedron': [13, 14],  # [2, 14],
                   'fcc-cube': [1, 15],
                   'cuboctahedron': [1, 15],
                   'elongated-pentagonal-bipyramid': [2, 12]
                   }
    nshell_range = shape2shell[shape]
    if max_shells:
        nshell_range[1] = max_shells
    nstructs = len(range(*nshell_range))
    if not nstructs:
        print(nshell_range)
        return

    # print run info
    print('\n----------------RUN INFO----------------')
    print('             Metals: %s, %s' % (metal1, metal2))
    print('              Shape: %s' % shape)
    print('    Save GA Results: %s' % bool(save_data))
    print('     Create 3D Plot: %s' % bool(plotit))
    if max_shells:
        print('         Max Shells: %i' % max_shells)
    print('----------------------------------------')

    # attempt to read in previous results
    excel_columns = ['num_atoms', 'diameter', 'composition_%s' % metal2,
                     'n_%s' % metal1, 'n_%s' % metal2, 'CE', 'EE']

    shapepath = '../data/bimetallic_results/%s/' % shape
    pathlib.Path(shapepath).mkdir(parents=True, exist_ok=True)
    excel = '{0}/{1}_{2}{3}_data.xlsx'.format(shapepath, shape,
                                              metal1, metal2)
    if os.path.isfile(excel):
        df = pd.read_excel(excel)
    else:
        df = pd.DataFrame([], columns=excel_columns)

    # GA properties
    max_runs = 50
    popsize = 100
    kill_rate = 0.2
    mate_rate = 0.8
    mute_rate = 0.2
    mute_num = 1

    # CEs for monometallic NPs
    mono_path = '../data/monometallic_CE/'
    mono_pickle = mono_path + '%s.pickle' % shape
    pathlib.Path(mono_path).mkdir(parents=True, exist_ok=True)
    if os.path.isfile(mono_pickle):
        with open(mono_pickle, 'rb') as fidr:
            monos = pickle.load(fidr)
    else:
        monos = {}

    # track if any new mono calcs are added
    new_mono_calcs = False

    # keep track of total new minimum CE structs (based on saved structs)
    tot_new_structs = 0

    # count total structs
    tot_st = 0

    # data for 3D plot
    eedata = []
    cedata = []
    comps = []
    tot_natoms = []
    nmetal1 = []
    nmetal2 = []
    tot_size = []

    # log runtime
    starttime = time.time()

    for struct_i, nshells in enumerate(range(*nshell_range)):
        # build atom, adjacency list, and atomgraph
        atom, adj = build_structure(shape, nshells)

        new_atom_bonds = adjacency.buildBondsList(atom)
        ag = atomgraph.AtomGraph(new_atom_bonds, metal1, metal2)

        natoms = len(atom)
        if natoms not in monos:
            monos[natoms] = {}

        # build structure path
        path = '%s%s/%s/%i/' % (metal1, metal2, shape, natoms)
        struct_path = os.path.join(box, path, 'structures')
        pathlib.Path(struct_path).mkdir(parents=True,
                                        exist_ok=True)

        # USE THIS TO TEST EVERY CONCENTRATION
        if natoms < 150:
            n = np.arange(0, natoms + 1)
            x = n / float(natoms)
        else:
            # x = metal2 concentration [0, 1]
            x = np.linspace(0, 1, 11)
            n = (x * natoms).astype(int)

            # recalc concentration to match n
            x = n / float(natoms)

        # total structures checked ( - 2 to exclude monometallics)
        tot_st += float(len(n) - 2)

        rands = np.zeros((len(x), 3))
        ces = np.zeros(len(x))

        # INITIALIZE POP object
        pop = Pop(ag, n_dope=n[0], popsize=popsize,
                  kill_rate=kill_rate, mate_rate=mate_rate,
                  mute_rate=mute_rate, mute_num=mute_num)

        starting_outp = '%s%s in %i atom %s' % (metal1, metal2, natoms, shape)
        print(starting_outp.center(CENTER))

        # keep track of new minimum CE structs (based on saved structs)
        new_min_structs = 0
        for i, dope in enumerate(n):
            if i:
                pop.n_dope = dope
                pop.initialize_new_run()
            pop.run(max_runs)
            ces[i] = pop.get_min()
            if dope == 0 and metal1 not in monos[natoms]:
                monos[natoms][metal1] = ces[i]
                new_mono_calcs = True
            if dope == natoms and metal2 not in monos[natoms]:
                monos[natoms][metal2] = ces[i]
                new_mono_calcs = True

            fname = '%s%i_%s%i.xyz' % (metal1, len(atom) - dope,
                                       metal2, dope)

            # check to see if older ga run founded lower CE structure
            if save_data:
                # if older data exists, see if new struct has lower CE
                if not df.loc[(df['num_atoms'] == natoms) &
                              (df['n_%s' % metal2] == dope),
                              'CE'].empty:

                    oldrunmin = df.loc[(df['num_atoms'] == natoms) &
                                       (df['n_%s' % metal2] == dope),
                                       'CE'].values[0]

                    # update df if new struct has lower CE
                    if (pop.get_min() - oldrunmin) < -1E-5:
                        df.loc[(df['num_atoms'] == natoms) &
                               (df['n_%s' % metal2] == dope),
                               'CE'] = pop.get_min()
                        make_xyz(atom.copy(), pop.pop[0], struct_path)
                        new_min_structs += 1
                        tot_new_structs += 1
                    else:
                        ces[i] = oldrunmin

                # if no older data, save new struct
                else:
                    make_xyz(atom.copy(), pop.pop[0], struct_path)

        print(' ' * 100, end='\r')
        print('-' * CENTER)
        print('----------------------------------------')
        outp = 'Completed Size %i of %i' % (struct_i + 1, nstructs)
        if new_min_structs:
            outp += ' (%i new mins)' % new_min_structs
        print(outp.center(CENTER))
        print('----------------------------------------')

        # calculate excess energy (ees)
        ees = ces - (x * monos[natoms][metal2]) - \
              ((1 - x) * monos[natoms][metal1])

        tot_natoms += [natoms] * len(x)
        comps += list(x)
        tot_size += [atom.cell.max() / 10] * len(x)
        nmetal1 += list(natoms - n)
        nmetal2 += list(n)
        cedata += list(ces)
        eedata += list(ees)

    complete = time.time() - starttime

    # save data from each GA run
    if save_data:
        newdf = pd.DataFrame({'num_atoms': tot_natoms,
                              'diameter': tot_size,
                              'composition_%s' % metal2: comps,
                              'n_%s' % metal1: nmetal1,
                              'n_%s' % metal2: nmetal2,
                              'CE': cedata,
                              'EE': eedata})

        data = df.append(newdf, ignore_index=True)
        data.drop_duplicates(['num_atoms', 'n_%s' % metal2], inplace=True)
        data.sort_values(by=['num_atoms', 'n_%s' % metal2], inplace=True)

        writer = pd.ExcelWriter(excel, engine='xlsxwriter')
        data.to_excel(writer, index=False)
        writer.save()
        writer.close()

    # save new monometallic NP data if any new calcs have been added
    if new_mono_calcs:
        print('New monometallic calcs have been saved'.center(CENTER))
        print('----------------------------------------')
        with open(mono_pickle, 'wb') as fidw:
            pickle.dump(monos, fidw)

    # create 3D plot of size, comp, EE
    if plotit:
        fig = plt.figure()
        ax = fig.add_subplot(111, projection='3d')
        colormap = plt.get_cmap('coolwarm')
        normalize = matplotlib.colors.Normalize(vmin=min(eedata),
                                                vmax=max(eedata))
        ax.plot_trisurf(comps, tot_size, eedata,
                        cmap=colormap, norm=normalize)
        ax.set_xlabel('$X_{%s}$' % metal2)
        ax.set_ylabel('Size (nm)')
        ax.set_zlabel('EE (eV)')
        ax.set_title('%s %s %s' % (metal1, metal2, shape.title()))
        fig.show()

    # log sim results
    today = dt.now().strftime("%m/%d/%Y")
    timeofnow = dt.now().strftime("%I:%M %p")

    logtxt = '----------------RUN INFO----------------\n'

    # today's date
    logtxt += '            Date: %s\n' % today

    # time of completion
    logtxt += '            Time: %s\n' % timeofnow

    # total runtime (days : hours: minutes : seconds)
    logtxt += '         Runtime: %02i:%02i:%02i:%02i\n'
    logtxt = logtxt % (complete // 86400, complete % 86400 // 3600,
                       complete % 3600 // 60, complete % 60)

    # two metals studied (always in alphabetical order)
    logtxt += '          Metals: %s, %s\n' % (metal1, metal2)

    # shape studied (icosahedron, etc.)
    logtxt += '           Shape: %s\n' % shape

    # shapes are built shell-by-shell; number of shells indicates size range
    logtxt += '     Shell Range: %i - %i\n' % tuple(nshell_range)

    # number of new minimum CE structures found (compared to previous runs)
    logtxt += ' New Min Structs: %i\n' % tot_new_structs

    # percentage of new structures (relative to total structures analyzed)
    logtxt += '   %% New Structs: %.2f%%\n' % (100 * tot_new_structs / tot_st)

    # if run is part of a batch submission, indicate how far along the batch job is
    if batch_runinfo:
        logtxt += '   Completed Run: %s\n' % batch_runinfo
    logtxt += '----------------------------------------\n'

    # write to sims.log in my Box Drive path
    logpath = os.path.join(box, 'sims.log')
    with open(logpath, 'a') as flog:
        flog.write(logtxt)


if __name__ == '__main__':
    metal_opts = [('Ag', 'Cu'),
                  ('Ag', 'Au'),
                  ('Au', 'Cu')
                  ]

    shape_opts = ['icosahedron', 'fcc-cube', 'cuboctahedron',
                  'elongated-pentagonal-bipyramid']
    batch_tot = len(metal_opts) * len(shape_opts)
    batch_i = 1
    for metals in metal_opts:
<<<<<<< HEAD
        for shape in shape_opts:
            run_ga(metals, shape, save_data=True, plotit=False,
                   log_results=True,
=======
        for shape in [shape_opts[0]]:
            run_ga(metals, shape, save_data=False, plotit=False,
                   log_results=False,
>>>>>>> 2bdbe3e9
                   batch_runinfo='%i of %i' % (batch_i, batch_tot))
            batch_i += 1<|MERGE_RESOLUTION|>--- conflicted
+++ resolved
@@ -128,10 +128,7 @@
 
 class Pop(object):
     def __init__(self, atomg, n_dope=1, popsize=100, kill_rate=0.2,
-<<<<<<< HEAD
                  mate_rate=0.8, mute_rate=0.2, mute_num=1, x_dope=None):
-=======
-                 mate_rate=0.25, mute_rate=0.1, mute_num=1, x_dope=None):
         """
 
         :param atomg:
@@ -143,7 +140,6 @@
         :param mute_num:
         :param x_dope:
         """
->>>>>>> 2bdbe3e9
         self.atomg = atomg
         self.popsize = popsize
         if x_dope:
@@ -281,7 +277,6 @@
                           s.mean(),
                           s.std()])
 
-<<<<<<< HEAD
     def plot_results(self):
         """
             Method to create a plot of GA simulation
@@ -314,9 +309,7 @@
         return fig, ax
 
 
-=======
 # Console printing functions
->>>>>>> 2bdbe3e9
 def results_str(p, disp=True):
     """
 
@@ -357,33 +350,7 @@
         with open('best.txt', 'w') as bestfid:
             bestfid.write(results)
 
-<<<<<<< HEAD
-
-=======
-# Plotting functions
-def make_plot(p):
-    """
-
-    :param p:
-    :return:
-    """
-    fig, ax = plt.subplots(figsize=(7, 7))
-
-    ax.fill_between(range(len(p.info)), p.info[:, 1] + p.info[:, 2],
-                    p.info[:, 1] - p.info[:, 2], color='lightblue',
-                    label='STD')
-
-    ax.plot(p.info[:, 1], color='k', label='MEAN')
-    ax.plot(p.info[:, 0], ':', color='k', label='MIN')
-    ax.legend()
-    ax.set_ylabel('Score')
-    ax.set_xlabel('Step')
-    ax.set_title('Min Val: %.5f' % (p.pop[0].score))
-    fig.tight_layout()
-    return fig, ax
-
-# File I/O
->>>>>>> 2bdbe3e9
+
 def make_xyz(atom, chrom, path, verbose=False):
     """
 
@@ -467,21 +434,6 @@
 
 
 def ncr(n, r):
-<<<<<<< HEAD
-    """N choose r function (combinatorics)
-
-    Arguments:
-        n {int} -- [from n choices]
-        r {int} -- [choose r without replacement]
-
-    Returns:
-        [int] -- [total combinations]
-    """
-
-    r = min(r, n-r)
-    numer = reduce(op.mul, range(n, n - r, - 1), 1)
-    denom = reduce(op.mul, range(1, r + 1), 1)
-=======
     """
 
     :param n:
@@ -491,45 +443,11 @@
     r = min(r, n - r)
     numer = functools.reduce(op.mul, range(n, n - r, -1), 1)
     denom = functools.reduce(op.mul, range(1, r + 1), 1)
->>>>>>> 2bdbe3e9
     return numer // denom
 
 
 def fill_cn(atomg, n_dope, max_search=50, low_first=True, return_n=None,
             verbose=False):
-<<<<<<< HEAD
-    """Algorithm to fill the lowest (or highest) coordination sites with dopants
-    
-    
-    Arguments:
-        atomg {AtomGraph} -- AtomGraph object
-        n_dope {int} -- number of dopants
-    
-    Keyword Arguments:
-        max_search {int} -- if there are a number of possible structures with
-                              partially-filled sites, the function will search
-                              max_search options and return lowest CE structure
-                              (default: {50})
-        low_first {bool} -- if True, fills low CNs, else fills high CNs
-                              (default: {True})
-        return_n {int}   -- if > 0, function will return a list of possible
-                              structures (default: {None})
-        verbose {bool}   -- if True, function will print info to console
-                              (default: {False})
-    
-    Raises:
-        ValueError -- [description]
-    
-    Returns:
-        if return_n > 0:
-            {list} -- list of chemical ordering np.ndarrays if return_n > 0
-        else:
-            {np.ndarray}, {float} -- chemical ordering np.ndarray with its
-                                       calculated CE
-    """
-
-    formula = 'Cu(%i)Au(%i)' % (atomg.n_atoms - n_dope, n_dope)
-=======
     """
 
     :param atomg:
@@ -541,7 +459,6 @@
     :return:
     """
     formula = 'Cu(%i)Au(%i)' % (atomg.num_atoms - n_dope, n_dope)
->>>>>>> 2bdbe3e9
 
     # handle monometallic cases efficiently
     if not n_dope or n_dope == atomg.num_atoms:
@@ -966,14 +883,8 @@
     batch_tot = len(metal_opts) * len(shape_opts)
     batch_i = 1
     for metals in metal_opts:
-<<<<<<< HEAD
         for shape in shape_opts:
             run_ga(metals, shape, save_data=True, plotit=False,
                    log_results=True,
-=======
-        for shape in [shape_opts[0]]:
-            run_ga(metals, shape, save_data=False, plotit=False,
-                   log_results=False,
->>>>>>> 2bdbe3e9
                    batch_runinfo='%i of %i' % (batch_i, batch_tot))
             batch_i += 1